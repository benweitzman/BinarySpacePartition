{-# LANGUAGE FlexibleInstances, MultiParamTypeClasses, DeriveDataTypeable, ExistentialQuantification #-}
-----------------------------------------------------------------------------
-- |
-- Module      :  XMonad.Layout.BinarySpacePartition
-- Copyright   :  (c) 2013 Ben Weitzman <benweitzman@gmail.com>
-- License     :  BSD3-style (see LICENSE)
--
-- Maintainer  :  Ben Weitzman <benweitzman@gmail.com>
-- Stability   :  unstable
-- Portability :  unportable
--
-- Layout where new windows will split the focused window in half.
--
-----------------------------------------------------------------------------
 
module XMonad.Layout.BinarySpacePartition (
    BinarySpacePartition,
    emptyBSP,
    ) where

import XMonad
import XMonad.Core
import qualified XMonad.StackSet as W
import XMonad.Util.Stack
import qualified Data.Map as M
import Data.List ((\\))
import Control.Monad
import Data.Maybe

data Rotate = Rotate deriving Typeable
instance Message Rotate

data Bound = East | West | North | South deriving Typeable

data ResizeDirectional = ExpandTowards Bound | ShrinkFrom Bound deriving Typeable
instance Message ResizeDirectional

data Swap = Swap deriving Typeable
instance Message Swap


data Direction = Horizontal | Vertical deriving (Show, Read)

opposite :: Direction -> Direction
opposite Vertical = Horizontal
opposite Horizontal = Vertical

split :: Direction -> Rational -> Rectangle -> (Rectangle, Rectangle)
split Horizontal r (Rectangle sx sy sw sh) = (r1, r2) where 
    r1 = Rectangle sx sy sw sh'
    r2 = Rectangle sx (sy + fromIntegral sh') sw (sh - sh')
    sh' = floor $ fromIntegral sh * r
split Vertical r (Rectangle sx sy sw sh) = (r1, r2) where
    r1 = Rectangle sx sy sw' sh
    r2 = Rectangle (sx + fromIntegral sw') sy (sw - sw') sh
    sw' = floor $ fromIntegral sw * r

data Split = Split { direction :: Direction
                   , ratio :: Rational
                   } deriving (Show, Read)
                              
reverseDirection :: Split -> Split                              
reverseDirection (Split d r) = Split (opposite d) r

oppositeDirection :: Split -> Split
oppositeDirection (Split d r) = Split (opposite d) r

data Tree a = Leaf | Node { value :: a
                          , left :: Tree a
                          , right :: Tree a 
                          } deriving (Show, Read)

leaf :: Tree a -> Bool
leaf Leaf = True
leaf _ = False

numLeaves :: Tree a -> Int
numLeaves Leaf = 1
numLeaves (Node _ l r) = numLeaves l + numLeaves r

type BSP = Tree Split

data BSPCrumb = LeftCrumb Split BSP | RightCrumb Split BSP deriving (Show, Read)

parentSplit :: BSPCrumb -> Split
parentSplit (LeftCrumb s _) = s
parentSplit (RightCrumb s _) = s

type BSPZipper = (BSP, [BSPCrumb])

bspToZipper :: BSP -> BSPZipper
bspToZipper t = (t, [])

goLeft :: BSPZipper -> Maybe BSPZipper
goLeft (Leaf, _) = Nothing
goLeft (Node x l r, bs) = Just (l, LeftCrumb x r:bs)

goRight :: BSPZipper -> Maybe BSPZipper
goRight (Leaf, _) = Nothing
goRight (Node x l r, bs) = Just (r, RightCrumb x l:bs)

goUp :: BSPZipper -> Maybe BSPZipper
goUp (_, []) = Nothing
goUp (bsp, LeftCrumb x r:bs) = Just (Node x bsp r, bs)
goUp (bsp, RightCrumb x l:bs) = Just (Node x l bsp, bs)

modify :: (Split -> Split) -> BSPZipper -> Maybe BSPZipper
modify _ (Leaf, bs) = Just (Leaf, bs)
modify f (Node x l r, bs) = Just (Node (f x) l r, bs)

goToNthLeaf :: Int -> BSPZipper -> Maybe BSPZipper
<<<<<<< HEAD
goToNthLeaf _ zip@(Leaf, _) = Just zip
goToNthLeaf n zip@(t, crumbs) = 
  if numLeaves (left t) > n
  then do zip' <- goLeft zip
          goToNthLeaf n zip'
  else do zip' <- goRight zip
          goToNthLeaf (n - (numLeaves . left $ t)) zip'
          
splitCurrentLeaf :: BSPZipper -> Maybe BSPZipper                  
splitCurrentLeaf (Leaf, []) = Just ((Node (Split Vertical 0.5) Leaf Leaf), [])
splitCurrentLeaf (Leaf, crumb:cs) = Just ((Node (reverseDirection . parentSplit $ crumb) Leaf Leaf), crumb:cs)
splitCurrentLeaf _ = Nothing

removeCurrentLeaf :: BSPZipper -> Maybe BSPZipper
removeCurrentLeaf (Leaf, []) = Nothing
removeCurrentLeaf (Leaf, (LeftCrumb x r):cs) = Just (r, cs)
removeCurrentLeaf (Leaf, (RightCrumb x l):cs) = Just (l, cs)
removeCurrentLeaf _ = Nothing
=======
goToNthLeaf 0 z@(Leaf, _) = Just z 
goToNthLeaf n z@(t, cs) = 
  if (numLeaves . left $ t) > n 
  then do z' <- goLeft z
          goToNthLeaf n z'
  else do z' <- goRight z
          goToNthLeaf (n - (numLeaves .left $ t)) z'

splitCurrent :: BSPZipper -> Maybe BSPZipper
splitCurrent (Node _ _ _, _) = Nothing
splitCurrent (Leaf, []) = Just (Node (Split Vertical 0.5)  Leaf Leaf, [])
splitCurrent (Leaf, c:cs) = Just (Node (oppositeDirection . parentSplit $ c) Leaf Leaf, c:cs)

removeCurrent :: BSPZipper -> Maybe BSPZipper
removeCurrent (Node _ _ _, _) = Nothing
removeCurrent (Leaf, []) = Nothing
removeCurrent (Leaf, LeftCrumb s r:cs) = Just (r, cs)
removeCurrent (Leaf, RightCrumb s l:cs) = Just (l, cs)
>>>>>>> 2953ce70

top :: BSPZipper -> BSPZipper
top z = case (goUp z) of
          Nothing -> z
          Just (z') -> top z'
<<<<<<< HEAD
          
=======

zipperToBSP :: BSPZipper -> BSP
zipperToBSP = fst . top

bspToZipper :: BSP -> BSPZipper
bspToZipper t = (t, [])

>>>>>>> 2953ce70
index :: W.Stack a -> Int
index s = case toIndex (Just s) of 
            (_, Nothing) -> 0
            (_, Just int) -> int
                       
data BinarySpacePartition a = BinarySpacePartition { bsp :: Maybe BSP } deriving (Show, Read)

emptyBSP :: BinarySpacePartition a
emptyBSP = BinarySpacePartition Nothing

makeBSP :: BSP -> BinarySpacePartition a
makeBSP = BinarySpacePartition . Just

makeZipper :: BinarySpacePartition a -> Maybe BSPZipper
makeZipper (BinarySpacePartition Nothing) = Nothing
makeZipper (BinarySpacePartition (Just t)) = Just . bspToZipper $ t

zipperToBSP :: Maybe BSPZipper -> BinarySpacePartition a
zipperToBSP Nothing = BinarySpacePartition Nothing
zipperToBSP (Just zipper) = makeBSP t where (t, crumbs) = top zipper

size :: BinarySpacePartition a -> Int
size = fromMaybe 0 . fmap numLeaves . bsp

zipperToBinarySpacePartition :: Maybe BSPZipper -> BinarySpacePartition a
zipperToBinarySpacePartition Nothing = BinarySpacePartition Nothing
zipperToBinarySpacePartition (Just z@(t, cs)) = BinarySpacePartition . Just . zipperToBSP .top $ z

rectangles :: BinarySpacePartition a -> Rectangle -> [Rectangle]
rectangles (BinarySpacePartition Nothing) _ = []
rectangles (BinarySpacePartition (Just Leaf)) rootRect = [rootRect]
rectangles (BinarySpacePartition (Just node)) rootRect = 
    rectangles (makeBSP . left $ node) leftBox ++ 
    rectangles (makeBSP . right $ node) rightBox 
    where (leftBox, rightBox) = split (direction info) (ratio info) rootRect
          info = value node

splitNth :: BinarySpacePartition a -> Int -> BinarySpacePartition a
splitNth (BinarySpacePartition Nothing) _ = makeBSP Leaf
<<<<<<< HEAD
splitNth (BinarySpacePartition (Just Leaf)) _ = makeBSP $ Node (Split Vertical 0.5)  Leaf Leaf
splitNth b@(BinarySpacePartition (Just node)) n = zipperToBSP zipper 
  where zipper = do zip <- makeZipper b
                    zip' <- (goToNthLeaf n) zip
                    zip'' <- splitCurrentLeaf zip'
                    return $ top zip'' 
                    
removeNth :: BinarySpacePartition a -> Int -> BinarySpacePartition a                    
removeNth b@(BinarySpacePartition Nothing) _ = emptyBSP
removeNth (BinarySpacePartition (Just Leaf)) _ = emptyBSP
removeNth b@(BinarySpacePartition (Just node)) n = zipperToBSP zipper
  where zipper = do zip <- makeZipper b
                    zip' <- (goToNthLeaf n) zip
                    zip'' <- removeCurrentLeaf zip'
                    return $ top zip''
=======
splitNth (BinarySpacePartition (Just t)) n = zipperToBinarySpacePartition zipper
    where zipper = do z <- Just . bspToZipper $ t
                      z <- (goToNthLeaf n) z
                      z <- splitCurrent z
                      return z

removeNth :: BinarySpacePartition a -> Int -> BinarySpacePartition a
removeNth (BinarySpacePartition Nothing) _ = emptyBSP
removeNth (BinarySpacePartition (Just Leaf)) _ = emptyBSP
removeNth (BinarySpacePartition (Just t)) n = zipperToBinarySpacePartition zipper
    where zipper = do z <- Just . bspToZipper $ t
                      z <- (goToNthLeaf n) z
                      z <- removeCurrent z
                      return z
>>>>>>> 2953ce70

instance LayoutClass BinarySpacePartition a where
  doLayout bsp r s = return (zip ws rs, layout) where
    ws = W.integrate s
    count = size bsp
<<<<<<< HEAD
    layout = if l == count then Nothing
             else Just $ splitNth bsp n
                  --else  Just (BinarySpacePartition (removeNth bsp n))
=======
    layout = if l == count 
             then Just (bsp)
             else if l > count  
                  then Just (splitNth bsp n)
                  else  Just (removeNth bsp n)
>>>>>>> 2953ce70
    l = length ws
    n = index s    
    rs = case layout of
      Nothing -> rectangles bsp r
<<<<<<< HEAD
      (Just bsp') -> rectangles bsp' r
=======
      Just bsp' -> rectangles bsp' r
>>>>>>> 2953ce70
{-
  handleMessage (BinarySpacePartition bsp) m =
    do ms <- (W.stack . W.workspace . W.current) `fmap` gets windowset
       fs <- (M.keys . W.floating) `fmap` gets windowset
       return $ ms >>= unfloat fs >>= handleMesg
    where handleMesg s = msum [fmap (\x -> rotate x s) (fromMessage m)
                              --,fmap (\x -> resize x s) (fromMessage m)
                              ,fmap (\x -> swap x s) (fromMessage m)
                              ]
          unfloat fs s = if W.focus s `elem` fs
                         then Nothing
                         else Just (s { W.up = (W.up s) \\ fs
                                      , W.down = (W.down s) \\ fs })
          rotate Rotate s = BinarySpacePartition $ rotateNth bsp $ index s
--          resize (ExpandTowards East) s = BinarySpacePartition $ rightGrowNth bsp $ index s
          swap Swap s = BinarySpacePartition $ swapNth bsp $ index s
  description _  = "BSP"


{-rightMostSplit :: BSP -> BSP
rightMostSplit EmptyBSP = Leaf
rightMostSplit (Split l Leaf d r) = 
    Split l (Split Leaf Leaf (opposite d) 0.5) d r
rightMostSplit Leaf = Split Leaf Leaf Vertical  0.5
rightMostSplit (Split l r d ra) = Split l (rightMostSplit r) d ra-}


data BSPMerge a = BSPMerge { leftMerge :: BSP -> a -> a
                            , rightMerge :: BSP -> a -> a
                            }
                  
data BSPAction a = BSPAction { emptyAction :: a
                             , leafAction :: a
                             , leftLeafAction :: BSP -> a
                             , rightLeafAction :: BSP -> a
                             }
                   
constMerge :: BSPMerge a                   
constMerge = BSPMerge (\_ v -> v) (\_ v -> v)

bubbleMerge :: BSPMerge BSP
bubbleMerge = BSPMerge (\parent child -> case parent of
                           (Split l r d ra) -> Split child r d ra
                           _ -> error "Impossible")
                       (\parent child -> case parent of
                           (Split l r d ra) -> Split l child d ra
                           _ -> error "Impossible")
                           


rightLeaf, leftLeaf :: BSP -> Int -> Bool
rightLeaf = applyToNth (BSPAction False True (const False) (const True)) constMerge
leftLeaf = applyToNth (BSPAction False True (const True) (const False)) constMerge

splitNth :: BSP -> Int -> BSP
splitNth = applyToNth (BSPAction Leaf 
                                 (Split Leaf Leaf Vertical 0.5) 
                                 (\x -> case x of
                                     (Split Leaf r d ra) -> Split (Split Leaf Leaf (opposite d) 0.5) r d ra
                                     _ -> error "Impossible")
                                 (\x -> case x of 
                                     (Split l Leaf d ra) -> Split l (Split Leaf Leaf (opposite d) 0.5) d ra
                                     _ -> error "Impossible"))
                      bubbleMerge

removeNth :: BSP -> Int -> BSP
removeNth = applyToNth (BSPAction EmptyBSP 
                                  EmptyBSP
                                  (\x -> case x of 
                                      (Split Leaf r _ _) -> r
                                      _ -> error "Impossible")
                                  (\x -> case x of 
                                      (Split l Leaf _ _) -> l
                                      _ -> error "Impossible"))
                       bubbleMerge

rotateNth :: BSP -> Int -> BSP
rotateNth = applyToNth (BSPAction EmptyBSP
                                  Leaf
                                  rotate
                                  rotate)
                       bubbleMerge
                                  
  where rotate = (\x -> case x of 
                     (Split l r d ra) -> Split l r (opposite d) ra
                     _ -> error "Impossible")
                 
swapNth :: BSP -> Int -> BSP                 
swapNth = applyToNth (BSPAction EmptyBSP
                                Leaf
                                swap
                                swap)
                     bubbleMerge
  where swap = (\x -> case x of
                   (Split l r d ra) -> Split r l d ra
                   _ -> error "Impossible")
                 
replaceNthWith_, replaceNthWith :: BSP -> BSP -> Int -> BSP
replaceNthWith_ replacement = applyToNth (BSPAction replacement
                                                    replacement
                                                    (const replacement)
                                                    (const replacement))
                                         bubbleMerge
replaceNthWith root replacement = replaceNthWith_ replacement root                                                    
                 
rightGrowNth :: BSP -> Int -> BSP
rightGrowNth = applyToNth (BSPAction EmptyBSP
                                     Leaf
                                     (\x -> case x of 
                                         (Split Leaf r Vertical ra) -> Split Leaf r Vertical $ min 0.9 (ra + 0.1)
                                         (Split Leaf r Horizontal ra) -> error "Not implemented"
                                         _ -> error "Impossible")
                                     (\x -> error "Not implemented"))
                          bubbleMerge -}
<|MERGE_RESOLUTION|>--- conflicted
+++ resolved
@@ -14,8 +14,10 @@
 -----------------------------------------------------------------------------
  
 module XMonad.Layout.BinarySpacePartition (
-    BinarySpacePartition,
+    BinarySpacePartition(..),
     emptyBSP,
+    Rotate(..),
+    Swap(..)
     ) where
 
 import XMonad
@@ -37,7 +39,6 @@
 
 data Swap = Swap deriving Typeable
 instance Message Swap
-
 
 data Direction = Horizontal | Vertical deriving (Show, Read)
 
@@ -59,9 +60,6 @@
                    , ratio :: Rational
                    } deriving (Show, Read)
                               
-reverseDirection :: Split -> Split                              
-reverseDirection (Split d r) = Split (opposite d) r
-
 oppositeDirection :: Split -> Split
 oppositeDirection (Split d r) = Split (opposite d) r
 
@@ -86,6 +84,10 @@
 parentSplit (LeftCrumb s _) = s
 parentSplit (RightCrumb s _) = s
 
+modifyParentSplit :: (Split -> Split) -> BSPCrumb -> BSPCrumb
+modifyParentSplit f (LeftCrumb s t) = LeftCrumb (f s) t
+modifyParentSplit f (RightCrumb s t) = RightCrumb (f s) t
+
 type BSPZipper = (BSP, [BSPCrumb])
 
 bspToZipper :: BSP -> BSPZipper
@@ -101,69 +103,46 @@
 
 goUp :: BSPZipper -> Maybe BSPZipper
 goUp (_, []) = Nothing
-goUp (bsp, LeftCrumb x r:bs) = Just (Node x bsp r, bs)
-goUp (bsp, RightCrumb x l:bs) = Just (Node x l bsp, bs)
+goUp (t, LeftCrumb x r:cs) = Just (Node x t r, cs)
+goUp (t, RightCrumb x l:cs) = Just (Node x l t, cs)
 
 modify :: (Split -> Split) -> BSPZipper -> Maybe BSPZipper
-modify _ (Leaf, bs) = Just (Leaf, bs)
-modify f (Node x l r, bs) = Just (Node (f x) l r, bs)
+modify _ (Leaf, cs) = Just (Leaf, cs)
+modify f (Node x l r, cs) = Just (Node (f x) l r, cs)
 
 goToNthLeaf :: Int -> BSPZipper -> Maybe BSPZipper
-<<<<<<< HEAD
-goToNthLeaf _ zip@(Leaf, _) = Just zip
-goToNthLeaf n zip@(t, crumbs) = 
+goToNthLeaf _ z@(Leaf, _) = Just z
+goToNthLeaf n z@(t, _) = 
   if numLeaves (left t) > n
-  then do zip' <- goLeft zip
-          goToNthLeaf n zip'
-  else do zip' <- goRight zip
-          goToNthLeaf (n - (numLeaves . left $ t)) zip'
+  then do z' <- goLeft z
+          goToNthLeaf n z'
+  else do z' <- goRight z
+          goToNthLeaf (n - (numLeaves . left $ t)) z'
           
 splitCurrentLeaf :: BSPZipper -> Maybe BSPZipper                  
 splitCurrentLeaf (Leaf, []) = Just ((Node (Split Vertical 0.5) Leaf Leaf), [])
-splitCurrentLeaf (Leaf, crumb:cs) = Just ((Node (reverseDirection . parentSplit $ crumb) Leaf Leaf), crumb:cs)
+splitCurrentLeaf (Leaf, crumb:cs) = Just ((Node (oppositeDirection . parentSplit $ crumb) Leaf Leaf), crumb:cs)
 splitCurrentLeaf _ = Nothing
 
 removeCurrentLeaf :: BSPZipper -> Maybe BSPZipper
 removeCurrentLeaf (Leaf, []) = Nothing
-removeCurrentLeaf (Leaf, (LeftCrumb x r):cs) = Just (r, cs)
-removeCurrentLeaf (Leaf, (RightCrumb x l):cs) = Just (l, cs)
+removeCurrentLeaf (Leaf, (LeftCrumb _ r):cs) = Just (r, cs)
+removeCurrentLeaf (Leaf, (RightCrumb _ l):cs) = Just (l, cs)
 removeCurrentLeaf _ = Nothing
-=======
-goToNthLeaf 0 z@(Leaf, _) = Just z 
-goToNthLeaf n z@(t, cs) = 
-  if (numLeaves . left $ t) > n 
-  then do z' <- goLeft z
-          goToNthLeaf n z'
-  else do z' <- goRight z
-          goToNthLeaf (n - (numLeaves .left $ t)) z'
-
-splitCurrent :: BSPZipper -> Maybe BSPZipper
-splitCurrent (Node _ _ _, _) = Nothing
-splitCurrent (Leaf, []) = Just (Node (Split Vertical 0.5)  Leaf Leaf, [])
-splitCurrent (Leaf, c:cs) = Just (Node (oppositeDirection . parentSplit $ c) Leaf Leaf, c:cs)
-
-removeCurrent :: BSPZipper -> Maybe BSPZipper
-removeCurrent (Node _ _ _, _) = Nothing
-removeCurrent (Leaf, []) = Nothing
-removeCurrent (Leaf, LeftCrumb s r:cs) = Just (r, cs)
-removeCurrent (Leaf, RightCrumb s l:cs) = Just (l, cs)
->>>>>>> 2953ce70
+
+rotateCurrentLeaf :: BSPZipper -> Maybe BSPZipper
+rotateCurrentLeaf (Leaf, []) = Just (Leaf, [])
+rotateCurrentLeaf (Leaf, c:cs) = Just (Leaf, modifyParentSplit oppositeDirection c:cs)
+rotateCurrentLeaf _ = Nothing
 
 top :: BSPZipper -> BSPZipper
 top z = case (goUp z) of
           Nothing -> z
           Just (z') -> top z'
-<<<<<<< HEAD
-          
-=======
 
 zipperToBSP :: BSPZipper -> BSP
 zipperToBSP = fst . top
 
-bspToZipper :: BSP -> BSPZipper
-bspToZipper t = (t, [])
-
->>>>>>> 2953ce70
 index :: W.Stack a -> Int
 index s = case toIndex (Just s) of 
             (_, Nothing) -> 0
@@ -181,16 +160,12 @@
 makeZipper (BinarySpacePartition Nothing) = Nothing
 makeZipper (BinarySpacePartition (Just t)) = Just . bspToZipper $ t
 
-zipperToBSP :: Maybe BSPZipper -> BinarySpacePartition a
-zipperToBSP Nothing = BinarySpacePartition Nothing
-zipperToBSP (Just zipper) = makeBSP t where (t, crumbs) = top zipper
-
 size :: BinarySpacePartition a -> Int
 size = fromMaybe 0 . fmap numLeaves . bsp
 
 zipperToBinarySpacePartition :: Maybe BSPZipper -> BinarySpacePartition a
 zipperToBinarySpacePartition Nothing = BinarySpacePartition Nothing
-zipperToBinarySpacePartition (Just z@(t, cs)) = BinarySpacePartition . Just . zipperToBSP .top $ z
+zipperToBinarySpacePartition (Just z) = BinarySpacePartition . Just . zipperToBSP . top $ z
 
 rectangles :: BinarySpacePartition a -> Rectangle -> [Rectangle]
 rectangles (BinarySpacePartition Nothing) _ = []
@@ -203,65 +178,45 @@
 
 splitNth :: BinarySpacePartition a -> Int -> BinarySpacePartition a
 splitNth (BinarySpacePartition Nothing) _ = makeBSP Leaf
-<<<<<<< HEAD
-splitNth (BinarySpacePartition (Just Leaf)) _ = makeBSP $ Node (Split Vertical 0.5)  Leaf Leaf
-splitNth b@(BinarySpacePartition (Just node)) n = zipperToBSP zipper 
-  where zipper = do zip <- makeZipper b
-                    zip' <- (goToNthLeaf n) zip
-                    zip'' <- splitCurrentLeaf zip'
-                    return $ top zip'' 
-                    
-removeNth :: BinarySpacePartition a -> Int -> BinarySpacePartition a                    
-removeNth b@(BinarySpacePartition Nothing) _ = emptyBSP
-removeNth (BinarySpacePartition (Just Leaf)) _ = emptyBSP
-removeNth b@(BinarySpacePartition (Just node)) n = zipperToBSP zipper
-  where zipper = do zip <- makeZipper b
-                    zip' <- (goToNthLeaf n) zip
-                    zip'' <- removeCurrentLeaf zip'
-                    return $ top zip''
-=======
 splitNth (BinarySpacePartition (Just t)) n = zipperToBinarySpacePartition zipper
     where zipper = do z <- Just . bspToZipper $ t
-                      z <- (goToNthLeaf n) z
-                      z <- splitCurrent z
-                      return z
-
-removeNth :: BinarySpacePartition a -> Int -> BinarySpacePartition a
+                      z' <- (goToNthLeaf n) z
+                      z'' <- splitCurrentLeaf z'
+                      return z''
+
+removeNth :: BinarySpacePartition a -> Int -> BinarySpacePartition a                    
 removeNth (BinarySpacePartition Nothing) _ = emptyBSP
 removeNth (BinarySpacePartition (Just Leaf)) _ = emptyBSP
-removeNth (BinarySpacePartition (Just t)) n = zipperToBinarySpacePartition zipper
-    where zipper = do z <- Just . bspToZipper $ t
-                      z <- (goToNthLeaf n) z
-                      z <- removeCurrent z
-                      return z
->>>>>>> 2953ce70
+removeNth b n = zipperToBinarySpacePartition zipper
+  where zipper = do z <- makeZipper b
+                    z' <- (goToNthLeaf n) z
+                    z'' <- removeCurrentLeaf z'
+                    return z''
+                    
+rotateNth :: BinarySpacePartition a -> Int -> BinarySpacePartition a                    
+rotateNth (BinarySpacePartition Nothing) _ = emptyBSP
+rotateNth (BinarySpacePartition (Just Leaf)) _ = emptyBSP
+rotateNth b n = zipperToBinarySpacePartition zipper
+  where zipper = do z <- makeZipper b
+                    z' <- (goToNthLeaf n) z
+                    z'' <- rotateCurrentLeaf z'
+                    return z'' 
 
 instance LayoutClass BinarySpacePartition a where
-  doLayout bsp r s = return (zip ws rs, layout) where
+  doLayout b r s = return (zip ws rs, layout) where
     ws = W.integrate s
-    count = size bsp
-<<<<<<< HEAD
-    layout = if l == count then Nothing
-             else Just $ splitNth bsp n
-                  --else  Just (BinarySpacePartition (removeNth bsp n))
-=======
+    count = size b
     layout = if l == count 
-             then Just (bsp)
+             then Just b
              else if l > count  
-                  then Just (splitNth bsp n)
-                  else  Just (removeNth bsp n)
->>>>>>> 2953ce70
+                  then Just $ splitNth b n
+                  else  Just $ removeNth b n
     l = length ws
     n = index s    
     rs = case layout of
-      Nothing -> rectangles bsp r
-<<<<<<< HEAD
-      (Just bsp') -> rectangles bsp' r
-=======
+      Nothing -> rectangles b r
       Just bsp' -> rectangles bsp' r
->>>>>>> 2953ce70
-{-
-  handleMessage (BinarySpacePartition bsp) m =
+  handleMessage b m =
     do ms <- (W.stack . W.workspace . W.current) `fmap` gets windowset
        fs <- (M.keys . W.floating) `fmap` gets windowset
        return $ ms >>= unfloat fs >>= handleMesg
@@ -273,7 +228,9 @@
                          then Nothing
                          else Just (s { W.up = (W.up s) \\ fs
                                       , W.down = (W.down s) \\ fs })
-          rotate Rotate s = BinarySpacePartition $ rotateNth bsp $ index s
+          rotate Rotate s = rotateNth b $ index s
+          swap Swap _ = emptyBSP
+{-
 --          resize (ExpandTowards East) s = BinarySpacePartition $ rightGrowNth bsp $ index s
           swap Swap s = BinarySpacePartition $ swapNth bsp $ index s
   description _  = "BSP"
