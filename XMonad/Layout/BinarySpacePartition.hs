--- conflicted
+++ resolved
@@ -74,11 +74,7 @@
 instance Message Rotate
 
 -- |Message for resizing one of the cells in the BSP
-<<<<<<< HEAD
-data ResizeDirectional = ExpandTowards Direction2D | ShrinkFrom Direction2D deriving Typeable
-=======
-data ResizeDirectional = ExpandTowards Bound | ShrinkFrom Bound | MoveSplit Bound deriving Typeable
->>>>>>> 20c3c664
+data ResizeDirectional = ExpandTowards Direction2D | ShrinkFrom Direction2D | MoveSplit Direction2D deriving Typeable
 instance Message ResizeDirectional
 
 -- |Message for swapping the left child of a split with the right child of split.
@@ -89,27 +85,21 @@
 
 data Axis = Horizontal | Vertical deriving (Show, Read, Eq)
 
-oppositeAxis :: Axis -> Axis
-oppositeAxis Vertical = Horizontal
-oppositeAxis Horizontal = Vertical
-
-<<<<<<< HEAD
 oppositeDirection :: Direction2D -> Direction2D
 oppositeDirection U = D
 oppositeDirection D = U
 oppositeDirection L = R
 oppositeDirection R = L
-=======
-toDirection :: Bound -> Direction
-toDirection North = Horizontal 
-toDirection South = Horizontal
-toDirection East  = Vertical
-toDirection West  = Vertical
-
-oppositeDirection :: Direction -> Direction
-oppositeDirection Vertical = Horizontal
-oppositeDirection Horizontal = Vertical
->>>>>>> 20c3c664
+
+oppositeAxis :: Axis -> Axis
+oppositeAxis Vertical = Horizontal
+oppositeAxis Horizontal = Vertical
+
+toAxis :: Direction2D -> Axis
+toAxis U = Horizontal
+toAxis D = Horizontal
+toAxis L = Vertical
+toAxis R = Vertical
 
 split :: Axis -> Rational -> Rectangle -> (Rectangle, Rectangle)
 split Horizontal r (Rectangle sx sy sw sh) = (r1, r2) where
@@ -130,6 +120,9 @@
 
 increaseRatio :: Split -> Rational -> Split
 increaseRatio (Split d r) delta = Split d (min 0.9 (max 0.1 (r + delta)))
+
+resizeDiff :: Rational
+resizeDiff = 0.05
 
 data Tree a = Leaf | Node { value :: a
                           , left :: Tree a
@@ -221,27 +214,16 @@
 
 expandTreeTowards :: Direction2D -> Zipper Split -> Maybe (Zipper Split)
 expandTreeTowards _ z@(_, []) = Just z
-<<<<<<< HEAD
 expandTreeTowards dir z 
   | isAllTheWay dir z = shrinkTreeFrom (oppositeDirection dir) z
 expandTreeTowards R (t, LeftCrumb s r:cs)
-  | axis s == Vertical = Just (t, LeftCrumb (increaseRatio s 0.1) r:cs)
+  | axis s == Vertical = Just (t, LeftCrumb (increaseRatio s resizeDiff) r:cs)
 expandTreeTowards L (t, RightCrumb s l:cs)
-  | axis s == Vertical = Just (t, RightCrumb (increaseRatio s (-0.1)) l:cs)
+  | axis s == Vertical = Just (t, RightCrumb (increaseRatio s (-resizeDiff)) l:cs)
 expandTreeTowards D (t, LeftCrumb s r:cs)
-  | axis s == Horizontal = Just (t, LeftCrumb (increaseRatio s 0.1) r:cs)
+  | axis s == Horizontal = Just (t, LeftCrumb (increaseRatio s resizeDiff) r:cs)
 expandTreeTowards U (t, RightCrumb s l:cs)
-  | axis s == Horizontal = Just (t, RightCrumb (increaseRatio s (-0.1)) l:cs)
-=======
-expandTreeTowards East (t, LeftCrumb s r:cs) 
-  | direction s == Vertical = Just (t, LeftCrumb (increaseRatio s 0.05) r:cs)
-expandTreeTowards West (t, RightCrumb s l:cs)                              
-  | direction s == Vertical = Just (t, RightCrumb (increaseRatio s (-0.05)) l:cs)
-expandTreeTowards South (t, LeftCrumb s r:cs)                              
-  | direction s == Horizontal = Just (t, LeftCrumb (increaseRatio s 0.05) r:cs)
-expandTreeTowards North (t, RightCrumb s l:cs)                                 
-  | direction s == Horizontal = Just (t, RightCrumb (increaseRatio s (-0.05)) l:cs)
->>>>>>> 20c3c664
+  | axis s == Horizontal = Just (t, RightCrumb (increaseRatio s (-resizeDiff)) l:cs)
 expandTreeTowards dir z = goUp z >>= expandTreeTowards dir
 
 shrinkTreeFrom :: Direction2D -> Zipper Split -> Maybe (Zipper Split)
@@ -255,67 +237,54 @@
 shrinkTreeFrom U z@(_, RightCrumb s _:_)
   | axis s == Horizontal = Just z >>= goSibling >>= expandTreeTowards D
 shrinkTreeFrom dir z = goUp z >>= shrinkTreeFrom dir
-<<<<<<< HEAD
-=======
-     
--- Bound refers to which direction the divider should move.
-autoSizeTree :: Bound -> Zipper Split -> Maybe (Zipper Split)                          
+
+-- Direction2D refers to which direction the divider should move.
+autoSizeTree :: Direction2D -> Zipper Split -> Maybe (Zipper Split)                          
 autoSizeTree _ z@(_, []) = Just z
 autoSizeTree d z =
-    Just z >>= getSplit (toDirection d) >>= resizeTree d
+    Just z >>= getSplit (toAxis d) >>= resizeTree d
 
 -- resizing once found the correct split. YOU MUST FIND THE RIGHT SPLIT FIRST.
-resizeTree :: Bound -> Zipper Split -> Maybe (Zipper Split)
+resizeTree :: Direction2D -> Zipper Split -> Maybe (Zipper Split)
 resizeTree _ z@(_, []) = Just z
-resizeTree East z@(_, LeftCrumb _ _:_) =  
-  Just z >>= expandTreeTowards East
-resizeTree West z@(_, LeftCrumb _ _:_) = 
-  Just z >>= shrinkTreeFrom    East
-resizeTree North z@(_, LeftCrumb _ _:_) = 
-  Just z >>= shrinkTreeFrom    South
-resizeTree South z@(_, LeftCrumb _ _:_) = 
-  Just z >>= expandTreeTowards South
-resizeTree East z@(_, RightCrumb _ _:_) = 
-  Just z >>= shrinkTreeFrom    West
-resizeTree West z@(_, RightCrumb _ _:_) = 
-  Just z >>= expandTreeTowards West
-resizeTree North z@(_, RightCrumb _ _:_) = 
-  Just z >>= expandTreeTowards North
-resizeTree South z@(_, RightCrumb _ _:_) = 
-  Just z >>= shrinkTreeFrom    North
-
-
-getSplit :: Direction -> Zipper Split -> Maybe (Zipper Split)
+resizeTree R z@(_, LeftCrumb _ _:_) =  
+  Just z >>= expandTreeTowards R
+resizeTree L z@(_, LeftCrumb _ _:_) = 
+  Just z >>= shrinkTreeFrom    R
+resizeTree U z@(_, LeftCrumb _ _:_) = 
+  Just z >>= shrinkTreeFrom    D
+resizeTree D z@(_, LeftCrumb _ _:_) = 
+  Just z >>= expandTreeTowards D
+resizeTree R z@(_, RightCrumb _ _:_) = 
+  Just z >>= shrinkTreeFrom    L
+resizeTree L z@(_, RightCrumb _ _:_) = 
+  Just z >>= expandTreeTowards L
+resizeTree U z@(_, RightCrumb _ _:_) = 
+  Just z >>= expandTreeTowards U
+resizeTree D z@(_, RightCrumb _ _:_) = 
+  Just z >>= shrinkTreeFrom    U
+
+getSplit :: Axis -> Zipper Split -> Maybe (Zipper Split)
 getSplit _ (_, []) = Nothing
 getSplit d z =
  do let fs = findSplit d z
     if fs == Nothing 
-    then findClosest d z
-    else fs
-
-findClosest :: Direction -> Zipper Split -> Maybe (Zipper Split)
+      then findClosest d z
+      else fs
+
+findClosest :: Axis -> Zipper Split -> Maybe (Zipper Split)
 findClosest _ z@(_, []) = Just z
 findClosest d z@(_, LeftCrumb s _:_)
-  | direction s == d = Just z
+  | axis s == d = Just z
 findClosest d z@(_, RightCrumb s _:_)
-  | direction s == d = Just z
+  | axis s == d = Just z
 findClosest d z = goUp z >>= findClosest d 
 
-findSplit :: Direction -> Zipper Split -> Maybe (Zipper Split)
+findSplit :: Axis -> Zipper Split -> Maybe (Zipper Split)
 findSplit _ (_, []) = Nothing
 findSplit d z@(_, LeftCrumb s _:_)
-  | direction s == d = Just z
+  | axis s == d = Just z
 findSplit d z = goUp z >>= findSplit d 
-
-
-
-
--- should find the last thing of a certain type...
-goUpM :: Zipper a -> Maybe (Zipper a)
-goUpM z@(_, []) = Just z
-goUpM z@(t, LeftCrumb x l:cs) = Just z
-goUpM z@(t, RightCrumb x r:cs) = Just (Node x t r, cs)
->>>>>>> 20c3c664
 
 top :: Zipper a -> Zipper a
 top z = case goUp z of
@@ -391,7 +360,7 @@
 shrinkNthFrom _ b@(BinarySpacePartition (Just Leaf)) _ = b
 shrinkNthFrom dir b n = doToNth (shrinkTreeFrom dir) b n
 
-autoSizeNth :: Bound -> BinarySpacePartition a -> Int -> BinarySpacePartition a                    
+autoSizeNth :: Direction2D -> BinarySpacePartition a -> Int -> BinarySpacePartition a                    
 autoSizeNth _ (BinarySpacePartition Nothing) _ = emptyBSP
 autoSizeNth _ b@(BinarySpacePartition (Just Leaf)) _ = b
 autoSizeNth dir b n = doToNth (autoSizeTree dir) b n 
